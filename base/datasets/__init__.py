--- conflicted
+++ resolved
@@ -4,13 +4,10 @@
 from .bii import BIIData
 from .cpi import CPIData
 from .diva_subsidence import DIVASubsidenceData
-<<<<<<< HEAD
 from .epr import EPRData
 from .esdac import ESDACData
-=======
 from .ecmwf_spei import CDSECMWFSPEIData
 from .epr import EPRData
->>>>>>> da905847
 from .ewds_floods import EWDSData
 from .forest_change import GFCData
 from .freedomhouse import FHData
